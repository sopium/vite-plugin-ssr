import {
  assert,
  assertUsage,
  assertWarning,
  getUrlFull,
  getUrlFullWithoutHash,
  hasProp,
  isBrowser,
  objectAssign
} from '../../shared/utils'
import { navigationState } from '../navigationState'
import { throttle } from '../../shared/utils/throttle'
import { getPageContext } from './getPageContext'
import { releasePageContext } from '../releasePageContext'
import { getGlobalContext } from './getGlobalContext'
import { addComputedUrlProps } from '../../shared/addComputedurlProps'
import { addLinkPrefetch } from './prefetch'
import { isNotNewTabLink } from './utils/isNotNewTabLink'
import { isExternalLink } from './utils/isExternalLink'

export { useClientRouter }
export { navigate }

setupNativeScrollRestoration()

let isAlreadyCalled: boolean = false
function useClientRouter({
  render,
  ensureHydration = false,
  onTransitionStart,
  onTransitionEnd,
  prefetchLinks = true
}: {
  // Minimal reproduction: https://www.typescriptlang.org/play?target=5&ts=4.2.3#code/C4TwDgpgBAYgdlAvFAFAQwE4HMBcUDeA2gNYQh4DOwGAlnFgLp5pwgC+AlEgHxQBuAexoATALAAoCQBsIwKADM4eeBImKkqAQCMAVngBKEAMYCMwgDxVa9ADRQWIXgDICaPHACuAWy0QMnHgITOAoBGQA6KQEsFG0dcLQONgBuVUlxUEgoAHkNQxMzS2o6LDsHbglgqigBAEYDY1MLKxKy1mcCLXdvX38NfC6oACY2SoEQuQEhvFzkOqA
  // render: (pageContext: { Page: any; isHydration: boolean, routeParams: Record<string, string } & Record<string, any>) => Promise<void> | void
  // render: (pageContext: Record<string, any>) => Promise<void> | void
  render: (pageContext: any) => Promise<void> | void
  onTransitionStart: () => void
  onTransitionEnd: () => void
  ensureHydration?: boolean,
  prefetchLinks?: boolean
}): {
  hydrationPromise: Promise<void>
} {
  assertUsage(isAlreadyCalled === false, '`useClientRouter` can be called only once.')
  assertWarning(
    !(isVueApp() && ensureHydration !== true),
    'You seem to be using Vue.js; we strongly recommend using the option `useClientRouter({ensureHydration: true})` to avoid "Hydration mismatch" errors.'
  )
  isAlreadyCalled = true
  autoSaveScrollPosition()

  onLinkClick((url: string, { keepScrollPosition }) => {
    const scrollTarget = keepScrollPosition ? 'preserve-scroll' : 'scroll-to-top-or-hash'
    fetchAndRender(scrollTarget, url)
  })
  onBrowserHistoryNavigation((scrollTarget) => {
    fetchAndRender(scrollTarget)
  })
  navigateFunction = async (url: string, { keepScrollPosition }: { keepScrollPosition: boolean }) => {
    const scrollTarget = keepScrollPosition ? 'preserve-scroll' : 'scroll-to-top-or-hash'
    await fetchAndRender(scrollTarget, url)
  }

  let resolveInitialPagePromise: () => void
  const hydrationPromise = new Promise<void>((resolve) => (resolveInitialPagePromise = resolve))

  let callCount = 0
  let renderPromise: Promise<void> | undefined
  let isTransitioning: boolean = false
  fetchAndRender('preserve-scroll')

  return { hydrationPromise }

  async function fetchAndRender(scrollTarget: ScrollTarget, url: string = getUrlFull()): Promise<void> {
    const callNumber = ++callCount
    assert(callNumber >= 1)

    if (ensureHydration) {
      if (callNumber > 1) {
        await hydrationPromise
      }
    }

    if (callNumber > 1) {
      if (isTransitioning === false) {
        onTransitionStart()
        isTransitioning = true
      }
    }

    const globalContext = await getGlobalContext()
    if (callNumber !== callCount) {
      // Abort since there is a newer call.
      return
    }
    const pageContext = {
      url,
      _isFirstRender: callNumber === 1,
      _noNavigationnChangeYet: navigationState.noNavigationChangeYet,
      ...globalContext
    }
    addComputedUrlProps(pageContext)

    const pageContextAddendum = await getPageContext(pageContext)
    if (callNumber !== callCount) {
      // Abort since there is a newer call.
      return
    }
    objectAssign(pageContext, pageContextAddendum)

    if (renderPromise) {
      // Always make sure that the previous render has finished,
      // otherwise that previous render may finish after this one.
      await renderPromise
    }
    if (callNumber !== callCount) {
      // Abort since there is a newer call.
      return
    }

    changeUrl(url)
    navigationState.markNavigationChange()
    assert(renderPromise === undefined)
    renderPromise = (async () => {
<<<<<<< HEAD
      const isHydration = isFirstPageRender && pageContext._pageContextComesFromHtml
      isFirstPageRender = false
      objectAssign(pageContext, { isHydration })
      const pageContextProxy = releasePageContext(pageContext)
      await render(pageContextProxy)
      addLinkPrefetch(prefetchLinks, url)
=======
      const pageContextReadyForRelease = releasePageContext(pageContext)
      await render(pageContextReadyForRelease)
>>>>>>> fc02ffa7
    })()
    await renderPromise
    renderPromise = undefined

    if (pageContext._isFirstRender) {
      resolveInitialPagePromise()
    } else if (callNumber === callCount) {
      onTransitionEnd()
      isTransitioning = false
    }

    setScrollPosition(scrollTarget)
    browserNativeScrollRestoration_disable()
    initialRenderIsDone = true
  }
}

let navigateFunction:
  | undefined
  | ((url: string, { keepScrollPosition }: { keepScrollPosition: boolean }) => Promise<void>)
async function navigate(url: string, { keepScrollPosition = false } = {}): Promise<void> {
  assertUsage(
    isBrowser(),
    '[`navigate(url)`] The `navigate(url)` function is only callable in the browser but you are calling it in Node.js.'
  )
  assertUsage(url, '[navigate(url)] Missing argument `url`.')
  assertUsage(
    typeof url === 'string',
    '[navigate(url)] Argument `url` should be a string (but we got `typeof url === "' + typeof url + '"`.'
  )
  assertUsage(
    typeof keepScrollPosition === 'boolean',
    '[navigate(url, { keepScrollPosition })] Argument `keepScrollPosition` should be a boolean (but we got `typeof keepScrollPosition === "' +
      typeof keepScrollPosition +
      '"`.'
  )
  assertUsage(url.startsWith('/'), '[navigate(url)] Argument `url` should start with a leading `/`.')
  assertUsage(
    navigateFunction,
    '[navigate()] You need to call `useClientRouter()` before being able to use `navigate()`.'
  )
  await navigateFunction(url, { keepScrollPosition })
}

function onLinkClick(callback: (url: string, { keepScrollPosition }: { keepScrollPosition: boolean }) => void) {
  document.addEventListener('click', onClick)

  return

  // Code adapted from https://github.com/HenrikJoreteg/internal-nav-helper/blob/5199ec5448d0b0db7ec63cf76d88fa6cad878b7d/src/index.js#L11-L29

  function onClick(ev: MouseEvent) {
    if (!isNormalLeftClick(ev)) return

    const linkTag = findLinkTag(ev.target as HTMLElement)
    if (!linkTag) return
    if (!isNotNewTabLink(linkTag)) return

    const url = linkTag.getAttribute('href')

    if (!url) return
    if (isExternalLink(url)) return
    if (isHashLink(url)) return

    const keepScrollPosition = ![null, 'false'].includes(linkTag.getAttribute('keep-scroll-position'))

    ev.preventDefault()
    callback(url, { keepScrollPosition })
  }

  function isHashLink(url: string) {
    return url.includes('#')
  }

  function isNormalLeftClick(ev: MouseEvent): boolean {
    return ev.button === 0 && !ev.ctrlKey && !ev.shiftKey && !ev.altKey && !ev.metaKey
  }

  function findLinkTag(target: HTMLElement): null | HTMLElement {
    while (target.tagName !== 'A') {
      const { parentNode } = target
      if (!parentNode) {
        return null
      }
      target = parentNode as HTMLElement
    }
    return target
  }
}

let urlFullWithoutHash__previous = getUrlFullWithoutHash()
function onBrowserHistoryNavigation(callback: (scrollPosition: ScrollTarget) => void) {
  window.addEventListener('popstate', (ev) => {
    // Skip hash changes
    const urlFullWithoutHash__current = getUrlFullWithoutHash()
    if (urlFullWithoutHash__current == urlFullWithoutHash__previous) {
      return
    }
    urlFullWithoutHash__previous = urlFullWithoutHash__current

    const scrollPosition = getScrollPositionFromHistory(ev.state)
    const scrollTarget = scrollPosition || 'scroll-to-top-or-hash'
    callback(scrollTarget)
  })
}

function changeUrl(url: string) {
  if (getUrlFull() === url) return
  browserNativeScrollRestoration_disable()
  window.history.pushState(undefined, '', url)
  urlFullWithoutHash__previous = getUrlFullWithoutHash()
}

type ScrollPosition = { x: number; y: number }
function getScrollPosition(): ScrollPosition {
  const scrollPosition = { x: window.scrollX, y: window.scrollY }
  return scrollPosition
}
type ScrollTarget = ScrollPosition | 'scroll-to-top-or-hash' | 'preserve-scroll'
function setScrollPosition(scrollTarget: ScrollTarget): void {
  if (scrollTarget === 'preserve-scroll') {
    return
  }
  let scrollPosition: ScrollPosition
  if (scrollTarget === 'scroll-to-top-or-hash') {
    const hash = getUrlHash()
    // We mirror the browser's native behavior
    if (hash && hash !== 'top') {
      const hashTarget = document.getElementById(hash) || document.getElementsByName(hash)[0]
      if (hashTarget) {
        hashTarget.scrollIntoView()
        return
      }
    }
    scrollPosition = { x: 0, y: 0 }
  } else {
    assert('x' in scrollTarget && 'y' in scrollTarget)
    scrollPosition = scrollTarget
  }
  const { x, y } = scrollPosition
  window.scrollTo(x, y)
}

function getScrollPositionFromHistory(historyState: unknown = window.history.state) {
  return hasProp(historyState, 'scrollPosition') ? (historyState.scrollPosition as ScrollPosition) : null
}

function autoSaveScrollPosition() {
  // Safari cannot handle more than 100 `history.replaceState()` calls within 30 seconds (https://github.com/brillout/vite-plugin-ssr/issues/46)
  window.addEventListener('scroll', throttle(saveScrollPosition, 100), { passive: true })
  onPageHide(saveScrollPosition)
}
function saveScrollPosition() {
  // Save scroll position
  const scrollPosition = getScrollPosition()
  window.history.replaceState({ scrollPosition }, '')
}

function getUrlHash(): string | null {
  let { hash } = window.location
  if (hash === '') return null
  assert(hash.startsWith('#'))
  hash = hash.slice(1)
  return hash
}

let initialRenderIsDone: boolean = false
// We use the browser's native scroll restoration mechanism only for the first render
function setupNativeScrollRestoration() {
  browserNativeScrollRestoration_enable()
  onPageHide(browserNativeScrollRestoration_enable)
  onPageShow(() => initialRenderIsDone && browserNativeScrollRestoration_disable())
}
function browserNativeScrollRestoration_disable() {
  if ('scrollRestoration' in window.history) {
    window.history.scrollRestoration = 'manual'
  }
}
function browserNativeScrollRestoration_enable() {
  if ('scrollRestoration' in window.history) {
    window.history.scrollRestoration = 'auto'
  }
}

function onPageHide(listener: () => void) {
  window.addEventListener('visibilitychange', () => {
    if (document.visibilityState === 'hidden') {
      listener()
    }
  })
}
function onPageShow(listener: () => void) {
  window.addEventListener('visibilitychange', () => {
    if (document.visibilityState === 'visible') {
      listener()
    }
  })
}

function isVueApp() {
  return typeof window.__VUE__ !== 'undefined'
}
declare global {
  interface Window {
    __VUE__?: true
  }
}<|MERGE_RESOLUTION|>--- conflicted
+++ resolved
@@ -123,17 +123,9 @@
     navigationState.markNavigationChange()
     assert(renderPromise === undefined)
     renderPromise = (async () => {
-<<<<<<< HEAD
-      const isHydration = isFirstPageRender && pageContext._pageContextComesFromHtml
-      isFirstPageRender = false
-      objectAssign(pageContext, { isHydration })
-      const pageContextProxy = releasePageContext(pageContext)
-      await render(pageContextProxy)
-      addLinkPrefetch(prefetchLinks, url)
-=======
       const pageContextReadyForRelease = releasePageContext(pageContext)
       await render(pageContextReadyForRelease)
->>>>>>> fc02ffa7
+      addLinkPrefetch(prefetchLinks, url)
     })()
     await renderPromise
     renderPromise = undefined
